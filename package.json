--- conflicted
+++ resolved
@@ -26,15 +26,9 @@
   "devDependencies": {
     "@types/js-yaml": "^4.0.4",
     "@types/mime-types": "^2.1.1",
-<<<<<<< HEAD
     "@types/node": "^16.11.6",
-    "@typescript-eslint/eslint-plugin": "^4.32.0",
+    "@typescript-eslint/eslint-plugin": "^4.33.0",
     "@typescript-eslint/parser": "^4.33.0",
-=======
-    "@types/node": "^16.10.2",
-    "@typescript-eslint/eslint-plugin": "^4.33.0",
-    "@typescript-eslint/parser": "^4.32.0",
->>>>>>> 8a4c1dee
     "@vercel/ncc": "^0.31.1",
     "eslint": "^7.32.0",
     "eslint-config-prettier": "^8.3.0",
