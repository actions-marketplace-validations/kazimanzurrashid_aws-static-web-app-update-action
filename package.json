{
  "name": "aws-static-web-app-update-action",
  "version": "1.0.0",
  "private": true,
  "main": "build/index.js",
  "license": "MIT",
  "repository": {
    "type": "git",
    "url": "https://github.com/kazimanzurrashid/aws-static-web-app-update-action"
  },
  "scripts": {
    "format": "prettier --write **/*.ts",
    "lint": "eslint src/**/*.ts",
    "build": "rimraf build && tsc",
    "pack": "ncc build --source-map --license licenses.txt",
    "release": "npm run format && npm run lint && npm run build && npm run pack"
  },
  "dependencies": {
    "@actions/core": "^1.4.0",
    "@aws-sdk/client-cloudfront": "^3.18.0",
    "@aws-sdk/client-s3": "^3.18.0",
    "@aws-sdk/node-config-provider": "^3.18.0",
    "globby": "^11.0.4",
    "js-yaml": "^4.1.0",
    "mime-types": "^2.1.31"
  },
  "devDependencies": {
    "@types/js-yaml": "^4.0.1",
    "@types/mime-types": "^2.1.0",
<<<<<<< HEAD
    "@types/node": "^15.12.4",
    "@typescript-eslint/parser": "^4.28.0",
=======
    "@types/node": "^15.12.5",
    "@typescript-eslint/parser": "^4.27.0",
>>>>>>> cb4b98ce
    "@vercel/ncc": "^0.28.6",
    "eslint": "^7.29.0",
    "eslint-config-prettier": "^8.3.0",
    "eslint-plugin-github": "^4.1.3",
    "eslint-plugin-prettier": "^3.4.0",
    "prettier": "^2.3.1",
    "rimraf": "^3.0.2",
    "typescript": "^4.3.4"
  }
}<|MERGE_RESOLUTION|>--- conflicted
+++ resolved
@@ -27,13 +27,8 @@
   "devDependencies": {
     "@types/js-yaml": "^4.0.1",
     "@types/mime-types": "^2.1.0",
-<<<<<<< HEAD
-    "@types/node": "^15.12.4",
+    "@types/node": "^15.12.5",
     "@typescript-eslint/parser": "^4.28.0",
-=======
-    "@types/node": "^15.12.5",
-    "@typescript-eslint/parser": "^4.27.0",
->>>>>>> cb4b98ce
     "@vercel/ncc": "^0.28.6",
     "eslint": "^7.29.0",
     "eslint-config-prettier": "^8.3.0",
