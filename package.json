--- conflicted
+++ resolved
@@ -17,15 +17,9 @@
   },
   "dependencies": {
     "@actions/core": "^1.6.0",
-<<<<<<< HEAD
     "@aws-sdk/client-cloudfront": "^3.49.0",
     "@aws-sdk/client-s3": "^3.49.0",
-    "globby": "^12.0.2",
-=======
-    "@aws-sdk/client-cloudfront": "^3.45.0",
-    "@aws-sdk/client-s3": "^3.45.0",
-    "globby": "^13.1.0",
->>>>>>> 5f6a67d9
+    "globby": "^13.1.1",
     "js-yaml": "^4.1.0",
     "mime-types": "^2.1.34"
   },
