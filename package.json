{
  "name": "aws-static-web-app-update-action",
  "version": "1.0.0",
  "private": true,
  "main": "build/index.js",
  "license": "MIT",
  "repository": {
    "type": "git",
    "url": "https://github.com/kazimanzurrashid/aws-static-web-app-update-action"
  },
  "scripts": {
    "format": "prettier --write **/*.ts",
    "lint": "eslint src/**/*.ts",
    "build": "rimraf build && tsc",
    "pack": "ncc build --source-map --license licenses.txt",
    "release": "npm run format && npm run lint && npm run build && npm run pack"
  },
  "dependencies": {
    "@actions/core": "^1.4.0",
    "@aws-sdk/client-cloudfront": "^3.24.0",
<<<<<<< HEAD
    "@aws-sdk/client-s3": "^3.24.0",
    "@aws-sdk/node-config-provider": "^3.25.0",
=======
    "@aws-sdk/client-s3": "^3.25.0",
    "@aws-sdk/node-config-provider": "^3.23.0",
>>>>>>> 88c2a1f1
    "globby": "^12.0.0",
    "js-yaml": "^4.1.0",
    "mime-types": "^2.1.31"
  },
  "devDependencies": {
    "@types/js-yaml": "^4.0.2",
    "@types/mime-types": "^2.1.0",
    "@types/node": "^16.4.13",
    "@typescript-eslint/parser": "^4.29.0",
    "@vercel/ncc": "^0.29.0",
    "eslint": "^7.32.0",
    "eslint-config-prettier": "^8.3.0",
    "eslint-plugin-github": "^4.1.5",
    "eslint-plugin-prettier": "^3.4.0",
    "prettier": "^2.3.2",
    "rimraf": "^3.0.2",
    "typescript": "^4.3.5"
  }
}<|MERGE_RESOLUTION|>--- conflicted
+++ resolved
@@ -17,14 +17,9 @@
   },
   "dependencies": {
     "@actions/core": "^1.4.0",
-    "@aws-sdk/client-cloudfront": "^3.24.0",
-<<<<<<< HEAD
-    "@aws-sdk/client-s3": "^3.24.0",
+    "@aws-sdk/client-cloudfront": "^3.25.0",
+    "@aws-sdk/client-s3": "^3.25.0",
     "@aws-sdk/node-config-provider": "^3.25.0",
-=======
-    "@aws-sdk/client-s3": "^3.25.0",
-    "@aws-sdk/node-config-provider": "^3.23.0",
->>>>>>> 88c2a1f1
     "globby": "^12.0.0",
     "js-yaml": "^4.1.0",
     "mime-types": "^2.1.31"
