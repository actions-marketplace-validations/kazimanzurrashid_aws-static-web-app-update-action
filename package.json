{
  "name": "aws-static-web-app-update-action",
  "version": "1.0.0",
  "private": true,
  "main": "build/index.js",
  "license": "MIT",
  "repository": {
    "type": "git",
    "url": "https://github.com/kazimanzurrashid/aws-static-web-app-update-action"
  },
  "scripts": {
    "format": "prettier --write **/*.ts",
    "lint": "eslint src/**/*.ts",
    "build": "rimraf build && tsc",
    "pack": "ncc build --source-map --license licenses.txt",
    "release": "npm run format && npm run lint && npm run build && npm run pack"
  },
  "dependencies": {
    "@actions/core": "^1.2.7",
<<<<<<< HEAD
    "@aws-sdk/client-cloudfront": "^3.16.0",
    "@aws-sdk/client-s3": "^3.15.0",
=======
    "@aws-sdk/client-cloudfront": "^3.14.1",
    "@aws-sdk/client-s3": "^3.16.0",
>>>>>>> b34dd963
    "@aws-sdk/node-config-provider": "^3.15.0",
    "globby": "^11.0.3",
    "js-yaml": "^4.1.0",
    "mime-types": "^2.1.30"
  },
  "devDependencies": {
    "@types/js-yaml": "^4.0.1",
    "@types/mime-types": "^2.1.0",
    "@types/node": "^15.3.0",
    "@typescript-eslint/parser": "^4.23.0",
    "@vercel/ncc": "^0.28.5",
    "eslint": "^7.26.0",
    "eslint-config-prettier": "^8.3.0",
    "eslint-plugin-github": "^4.1.3",
    "eslint-plugin-prettier": "^3.4.0",
    "prettier": "^2.3.0",
    "rimraf": "^3.0.2",
    "typescript": "^4.2.4"
  }
}<|MERGE_RESOLUTION|>--- conflicted
+++ resolved
@@ -17,13 +17,8 @@
   },
   "dependencies": {
     "@actions/core": "^1.2.7",
-<<<<<<< HEAD
     "@aws-sdk/client-cloudfront": "^3.16.0",
-    "@aws-sdk/client-s3": "^3.15.0",
-=======
-    "@aws-sdk/client-cloudfront": "^3.14.1",
     "@aws-sdk/client-s3": "^3.16.0",
->>>>>>> b34dd963
     "@aws-sdk/node-config-provider": "^3.15.0",
     "globby": "^11.0.3",
     "js-yaml": "^4.1.0",
