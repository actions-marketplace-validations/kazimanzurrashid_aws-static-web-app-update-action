--- conflicted
+++ resolved
@@ -27,13 +27,8 @@
   "devDependencies": {
     "@types/js-yaml": "^4.0.1",
     "@types/mime-types": "^2.1.0",
-<<<<<<< HEAD
     "@types/node": "^15.12.1",
-    "@typescript-eslint/parser": "^4.25.0",
-=======
-    "@types/node": "^15.6.1",
     "@typescript-eslint/parser": "^4.26.0",
->>>>>>> 088435bd
     "@vercel/ncc": "^0.28.6",
     "eslint": "^7.28.0",
     "eslint-config-prettier": "^8.3.0",
