{
  "name": "aws-static-web-app-update-action",
  "version": "1.0.0",
  "private": true,
  "main": "build/index.js",
  "license": "MIT",
  "repository": {
    "type": "git",
    "url": "https://github.com/kazimanzurrashid/aws-static-web-app-update-action"
  },
  "scripts": {
    "format": "prettier --write **/*.ts",
    "lint": "eslint src/**/*.ts",
    "build": "rimraf build && tsc",
    "pack": "ncc build --source-map --license licenses.txt",
    "release": "npm run format && npm run lint && npm run build && npm run pack"
  },
  "dependencies": {
    "@actions/core": "^1.5.0",
    "@aws-sdk/client-cloudfront": "^3.27.0",
    "@aws-sdk/client-s3": "^3.27.0",
<<<<<<< HEAD
    "@aws-sdk/node-config-provider": "^3.27.0",
    "globby": "^12.0.2",
=======
    "@aws-sdk/node-config-provider": "^3.28.0",
    "globby": "^12.0.1",
>>>>>>> dfae84f2
    "js-yaml": "^4.1.0",
    "mime-types": "^2.1.31"
  },
  "devDependencies": {
    "@types/js-yaml": "^4.0.3",
    "@types/mime-types": "^2.1.1",
    "@types/node": "^16.7.6",
    "@typescript-eslint/parser": "^4.29.3",
    "@vercel/ncc": "^0.30.0",
    "eslint": "^7.32.0",
    "eslint-config-prettier": "^8.3.0",
    "eslint-plugin-github": "^4.1.5",
    "eslint-plugin-prettier": "^3.4.1",
    "prettier": "^2.3.2",
    "rimraf": "^3.0.2",
    "typescript": "^4.4.2"
  }
}<|MERGE_RESOLUTION|>--- conflicted
+++ resolved
@@ -17,15 +17,10 @@
   },
   "dependencies": {
     "@actions/core": "^1.5.0",
-    "@aws-sdk/client-cloudfront": "^3.27.0",
-    "@aws-sdk/client-s3": "^3.27.0",
-<<<<<<< HEAD
-    "@aws-sdk/node-config-provider": "^3.27.0",
+    "@aws-sdk/client-cloudfront": "^3.28.0",
+    "@aws-sdk/client-s3": "^3.28.0",
+    "@aws-sdk/node-config-provider": "^3.28.0",
     "globby": "^12.0.2",
-=======
-    "@aws-sdk/node-config-provider": "^3.28.0",
-    "globby": "^12.0.1",
->>>>>>> dfae84f2
     "js-yaml": "^4.1.0",
     "mime-types": "^2.1.31"
   },
