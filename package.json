{
  "name": "aws-static-web-app-update-action",
  "version": "1.0.0",
  "private": true,
  "main": "build/index.js",
  "license": "MIT",
  "repository": {
    "type": "git",
    "url": "https://github.com/kazimanzurrashid/aws-static-web-app-update-action"
  },
  "scripts": {
    "format": "prettier --write **/*.ts",
    "lint": "eslint src/**/*.ts",
    "build": "rimraf build && tsc",
    "pack": "ncc build --source-map --license licenses.txt",
    "release": "npm run format && npm run lint && npm run build && npm run pack"
  },
  "dependencies": {
    "@actions/core": "^1.4.0",
    "@aws-sdk/client-cloudfront": "^3.21.0",
    "@aws-sdk/client-s3": "^3.21.0",
    "@aws-sdk/node-config-provider": "^3.20.0",
    "globby": "^11.0.4",
    "js-yaml": "^4.1.0",
    "mime-types": "^2.1.31"
  },
  "devDependencies": {
    "@types/js-yaml": "^4.0.2",
    "@types/mime-types": "^2.1.0",
    "@types/node": "^16.3.1",
<<<<<<< HEAD
    "@typescript-eslint/parser": "^4.28.2",
    "@vercel/ncc": "^0.29.0",
=======
    "@typescript-eslint/parser": "^4.28.3",
    "@vercel/ncc": "^0.28.6",
>>>>>>> 2c8504a1
    "eslint": "^7.30.0",
    "eslint-config-prettier": "^8.3.0",
    "eslint-plugin-github": "^4.1.3",
    "eslint-plugin-prettier": "^3.4.0",
    "prettier": "^2.3.2",
    "rimraf": "^3.0.2",
    "typescript": "^4.3.5"
  }
}<|MERGE_RESOLUTION|>--- conflicted
+++ resolved
@@ -28,13 +28,8 @@
     "@types/js-yaml": "^4.0.2",
     "@types/mime-types": "^2.1.0",
     "@types/node": "^16.3.1",
-<<<<<<< HEAD
-    "@typescript-eslint/parser": "^4.28.2",
+    "@typescript-eslint/parser": "^4.28.3",
     "@vercel/ncc": "^0.29.0",
-=======
-    "@typescript-eslint/parser": "^4.28.3",
-    "@vercel/ncc": "^0.28.6",
->>>>>>> 2c8504a1
     "eslint": "^7.30.0",
     "eslint-config-prettier": "^8.3.0",
     "eslint-plugin-github": "^4.1.3",
