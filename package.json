--- conflicted
+++ resolved
@@ -17,17 +17,10 @@
   },
   "dependencies": {
     "@actions/core": "^1.2.6",
-<<<<<<< HEAD
-    "@aws-sdk/client-cloudfront": "^3.9.0",
+    "@aws-sdk/client-cloudfront": "^3.10.0",
     "@aws-sdk/client-s3": "^3.10.0",
     "@aws-sdk/node-config-provider": "^3.10.0",
     "globby": "^11.0.3",
-=======
-    "@aws-sdk/client-cloudfront": "^3.10.0",
-    "@aws-sdk/client-s3": "^3.9.0",
-    "@aws-sdk/node-config-provider": "^3.8.0",
-    "globby": "^11.0.2",
->>>>>>> 07488205
     "js-yaml": "^4.0.0",
     "mime-types": "^2.1.29"
   },
