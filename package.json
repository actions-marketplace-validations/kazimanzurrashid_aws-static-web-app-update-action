--- conflicted
+++ resolved
@@ -26,13 +26,8 @@
   "devDependencies": {
     "@types/js-yaml": "^4.0.5",
     "@types/mime-types": "^2.1.1",
-<<<<<<< HEAD
     "@types/node": "^17.0.21",
-    "@typescript-eslint/eslint-plugin": "^5.12.0",
-=======
-    "@types/node": "^17.0.18",
     "@typescript-eslint/eslint-plugin": "^5.13.0",
->>>>>>> ba236f76
     "@typescript-eslint/parser": "^5.12.0",
     "@vercel/ncc": "^0.33.3",
     "eslint": "^8.10.0",
