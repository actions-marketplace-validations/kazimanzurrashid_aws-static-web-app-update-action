{
  "name": "aws-static-web-app-update-action",
  "version": "1.0.0",
  "private": true,
  "main": "build/index.js",
  "license": "MIT",
  "repository": {
    "type": "git",
    "url": "https://github.com/kazimanzurrashid/aws-static-web-app-update-action"
  },
  "scripts": {
    "format": "prettier --write **/*.ts",
    "lint": "eslint src/**/*.ts",
    "build": "rimraf build && tsc",
    "pack": "ncc build --source-map --license licenses.txt",
    "release": "npm run format && npm run lint && npm run build && npm run pack"
  },
  "dependencies": {
    "@actions/core": "^1.2.7",
    "@aws-sdk/client-cloudfront": "^3.14.1",
    "@aws-sdk/client-s3": "^3.15.0",
    "@aws-sdk/node-config-provider": "^3.15.0",
    "globby": "^11.0.3",
    "js-yaml": "^4.1.0",
    "mime-types": "^2.1.30"
  },
  "devDependencies": {
    "@types/js-yaml": "^4.0.1",
    "@types/mime-types": "^2.1.0",
<<<<<<< HEAD
    "@types/node": "^15.0.1",
    "@typescript-eslint/parser": "^4.23.0",
=======
    "@types/node": "^15.0.2",
    "@typescript-eslint/parser": "^4.22.0",
>>>>>>> 076cb0ea
    "@vercel/ncc": "^0.28.5",
    "eslint": "^7.26.0",
    "eslint-config-prettier": "^8.3.0",
    "eslint-plugin-github": "^4.1.3",
    "eslint-plugin-prettier": "^3.4.0",
    "prettier": "^2.3.0",
    "rimraf": "^3.0.2",
    "typescript": "^4.2.4"
  }
}<|MERGE_RESOLUTION|>--- conflicted
+++ resolved
@@ -27,13 +27,8 @@
   "devDependencies": {
     "@types/js-yaml": "^4.0.1",
     "@types/mime-types": "^2.1.0",
-<<<<<<< HEAD
-    "@types/node": "^15.0.1",
+    "@types/node": "^15.0.2",
     "@typescript-eslint/parser": "^4.23.0",
-=======
-    "@types/node": "^15.0.2",
-    "@typescript-eslint/parser": "^4.22.0",
->>>>>>> 076cb0ea
     "@vercel/ncc": "^0.28.5",
     "eslint": "^7.26.0",
     "eslint-config-prettier": "^8.3.0",
