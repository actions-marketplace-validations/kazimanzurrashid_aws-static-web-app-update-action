--- conflicted
+++ resolved
@@ -27,15 +27,9 @@
   "devDependencies": {
     "@types/js-yaml": "^4.0.3",
     "@types/mime-types": "^2.1.1",
-<<<<<<< HEAD
-    "@types/node": "^16.7.1",
+    "@types/node": "^16.7.6",
     "@typescript-eslint/parser": "^4.29.3",
     "@vercel/ncc": "^0.30.0",
-=======
-    "@types/node": "^16.7.6",
-    "@typescript-eslint/parser": "^4.29.2",
-    "@vercel/ncc": "^0.29.2",
->>>>>>> 097bf957
     "eslint": "^7.32.0",
     "eslint-config-prettier": "^8.3.0",
     "eslint-plugin-github": "^4.1.5",
