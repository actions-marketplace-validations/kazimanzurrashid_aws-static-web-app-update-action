{
  "name": "aws-static-web-app-update-action",
  "version": "1.0.0",
  "private": true,
  "main": "build/index.js",
  "license": "MIT",
  "repository": {
    "type": "git",
    "url": "https://github.com/kazimanzurrashid/aws-static-web-app-update-action"
  },
  "scripts": {
    "format": "prettier --write **/*.ts",
    "lint": "eslint src/**/*.ts",
    "build": "rimraf build && tsc",
    "pack": "ncc build --source-map --license licenses.txt",
    "release": "npm run format && npm run lint && npm run build && npm run pack"
  },
  "dependencies": {
    "@actions/core": "^1.4.0",
    "@aws-sdk/client-cloudfront": "^3.19.0",
<<<<<<< HEAD
    "@aws-sdk/client-s3": "^3.19.0",
    "@aws-sdk/node-config-provider": "^3.20.0",
=======
    "@aws-sdk/client-s3": "^3.20.0",
    "@aws-sdk/node-config-provider": "^3.19.0",
>>>>>>> 789e376b
    "globby": "^11.0.4",
    "js-yaml": "^4.1.0",
    "mime-types": "^2.1.31"
  },
  "devDependencies": {
    "@types/js-yaml": "^4.0.1",
    "@types/mime-types": "^2.1.0",
    "@types/node": "^15.12.5",
    "@typescript-eslint/parser": "^4.28.0",
    "@vercel/ncc": "^0.28.6",
    "eslint": "^7.29.0",
    "eslint-config-prettier": "^8.3.0",
    "eslint-plugin-github": "^4.1.3",
    "eslint-plugin-prettier": "^3.4.0",
    "prettier": "^2.3.2",
    "rimraf": "^3.0.2",
    "typescript": "^4.3.5"
  }
}<|MERGE_RESOLUTION|>--- conflicted
+++ resolved
@@ -18,13 +18,8 @@
   "dependencies": {
     "@actions/core": "^1.4.0",
     "@aws-sdk/client-cloudfront": "^3.19.0",
-<<<<<<< HEAD
-    "@aws-sdk/client-s3": "^3.19.0",
+    "@aws-sdk/client-s3": "^3.20.0",
     "@aws-sdk/node-config-provider": "^3.20.0",
-=======
-    "@aws-sdk/client-s3": "^3.20.0",
-    "@aws-sdk/node-config-provider": "^3.19.0",
->>>>>>> 789e376b
     "globby": "^11.0.4",
     "js-yaml": "^4.1.0",
     "mime-types": "^2.1.31"
