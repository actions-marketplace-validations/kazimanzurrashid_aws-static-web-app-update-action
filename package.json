{
  "name": "aws-static-web-app-update-action",
  "version": "1.0.0",
  "private": true,
  "main": "build/index.js",
  "license": "MIT",
  "repository": {
    "type": "git",
    "url": "https://github.com/kazimanzurrashid/aws-static-web-app-update-action"
  },
  "scripts": {
    "format": "prettier --write **/*.ts",
    "lint": "eslint src/**/*.ts",
    "build": "rimraf build && tsc",
    "pack": "ncc build --source-map --license licenses.txt",
    "release": "npm run format && npm run lint && npm run build && npm run pack"
  },
  "dependencies": {
    "@actions/core": "^1.3.0",
    "@aws-sdk/client-cloudfront": "^3.16.0",
    "@aws-sdk/client-s3": "^3.16.0",
    "@aws-sdk/node-config-provider": "^3.15.0",
    "globby": "^11.0.3",
    "js-yaml": "^4.1.0",
    "mime-types": "^2.1.30"
  },
  "devDependencies": {
    "@types/js-yaml": "^4.0.1",
    "@types/mime-types": "^2.1.0",
    "@types/node": "^15.6.0",
<<<<<<< HEAD
    "@typescript-eslint/parser": "^4.24.0",
    "@vercel/ncc": "^0.28.6",
=======
    "@typescript-eslint/parser": "^4.25.0",
    "@vercel/ncc": "^0.28.5",
>>>>>>> 9185e3ac
    "eslint": "^7.27.0",
    "eslint-config-prettier": "^8.3.0",
    "eslint-plugin-github": "^4.1.3",
    "eslint-plugin-prettier": "^3.4.0",
    "prettier": "^2.3.0",
    "rimraf": "^3.0.2",
    "typescript": "^4.2.4"
  }
}<|MERGE_RESOLUTION|>--- conflicted
+++ resolved
@@ -28,13 +28,8 @@
     "@types/js-yaml": "^4.0.1",
     "@types/mime-types": "^2.1.0",
     "@types/node": "^15.6.0",
-<<<<<<< HEAD
-    "@typescript-eslint/parser": "^4.24.0",
+    "@typescript-eslint/parser": "^4.25.0",
     "@vercel/ncc": "^0.28.6",
-=======
-    "@typescript-eslint/parser": "^4.25.0",
-    "@vercel/ncc": "^0.28.5",
->>>>>>> 9185e3ac
     "eslint": "^7.27.0",
     "eslint-config-prettier": "^8.3.0",
     "eslint-plugin-github": "^4.1.3",
