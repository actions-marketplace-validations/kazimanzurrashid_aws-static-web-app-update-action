{
  "name": "aws-static-web-app-update-action",
  "version": "1.0.0",
  "private": true,
  "main": "build/index.js",
  "license": "MIT",
  "repository": {
    "type": "git",
    "url": "https://github.com/kazimanzurrashid/aws-static-web-app-update-action"
  },
  "scripts": {
    "format": "prettier --write **/*.ts",
    "lint": "eslint src/**/*.ts",
    "build": "rimraf build && tsc",
    "pack": "ncc build --source-map --license licenses.txt",
    "release": "npm run format && npm run lint && npm run build && npm run pack"
  },
  "dependencies": {
    "@actions/core": "^1.2.6",
<<<<<<< HEAD
    "@aws-sdk/client-cloudfront": "^3.11.0",
    "@aws-sdk/client-s3": "^3.12.0",
    "@aws-sdk/node-config-provider": "^3.12.0",
=======
    "@aws-sdk/client-cloudfront": "^3.12.0",
    "@aws-sdk/client-s3": "^3.11.0",
    "@aws-sdk/node-config-provider": "^3.10.0",
>>>>>>> 0254f5ef
    "globby": "^11.0.3",
    "js-yaml": "^4.0.0",
    "mime-types": "^2.1.30"
  },
  "devDependencies": {
    "@types/js-yaml": "^4.0.0",
    "@types/mime-types": "^2.1.0",
    "@types/node": "^14.14.37",
    "@typescript-eslint/parser": "^4.21.0",
    "@vercel/ncc": "^0.28.0",
    "eslint": "^7.23.0",
    "eslint-config-prettier": "^8.1.0",
    "eslint-plugin-github": "^4.1.3",
    "eslint-plugin-prettier": "^3.3.1",
    "prettier": "^2.2.1",
    "rimraf": "^3.0.2",
    "typescript": "^4.2.4"
  }
}<|MERGE_RESOLUTION|>--- conflicted
+++ resolved
@@ -17,15 +17,9 @@
   },
   "dependencies": {
     "@actions/core": "^1.2.6",
-<<<<<<< HEAD
-    "@aws-sdk/client-cloudfront": "^3.11.0",
+    "@aws-sdk/client-cloudfront": "^3.12.0",
     "@aws-sdk/client-s3": "^3.12.0",
     "@aws-sdk/node-config-provider": "^3.12.0",
-=======
-    "@aws-sdk/client-cloudfront": "^3.12.0",
-    "@aws-sdk/client-s3": "^3.11.0",
-    "@aws-sdk/node-config-provider": "^3.10.0",
->>>>>>> 0254f5ef
     "globby": "^11.0.3",
     "js-yaml": "^4.0.0",
     "mime-types": "^2.1.30"
