{
  "name": "aws-static-web-app-update-action",
  "version": "1.0.0",
  "private": true,
  "main": "build/index.js",
  "license": "MIT",
  "repository": {
    "type": "git",
    "url": "https://github.com/kazimanzurrashid/aws-static-web-app-update-action"
  },
  "scripts": {
    "format": "prettier --write **/*.ts",
    "lint": "eslint src/**/*.ts",
    "build": "rimraf build && tsc",
    "pack": "ncc build --source-map --license licenses.txt",
    "release": "npm run format && npm run lint && npm run build && npm run pack"
  },
  "dependencies": {
    "@actions/core": "^1.6.0",
    "@aws-sdk/client-cloudfront": "^3.53.0",
    "@aws-sdk/client-s3": "^3.53.1",
    "globby": "^13.1.1",
    "js-yaml": "^4.1.0",
    "mime-types": "^2.1.34"
  },
  "devDependencies": {
    "@types/js-yaml": "^4.0.5",
    "@types/mime-types": "^2.1.1",
<<<<<<< HEAD
    "@types/node": "^17.0.21",
    "@typescript-eslint/eslint-plugin": "^5.13.0",
    "@typescript-eslint/parser": "^5.12.0",
=======
    "@types/node": "^17.0.18",
    "@typescript-eslint/eslint-plugin": "^5.12.0",
    "@typescript-eslint/parser": "^5.13.0",
>>>>>>> 6183b3f6
    "@vercel/ncc": "^0.33.3",
    "eslint": "^8.10.0",
    "eslint-config-prettier": "^8.5.0",
    "eslint-plugin-github": "^4.3.5",
    "eslint-plugin-prettier": "^4.0.0",
    "prettier": "^2.5.1",
    "rimraf": "^3.0.2",
    "typescript": "^4.6.2"
  }
}<|MERGE_RESOLUTION|>--- conflicted
+++ resolved
@@ -26,15 +26,9 @@
   "devDependencies": {
     "@types/js-yaml": "^4.0.5",
     "@types/mime-types": "^2.1.1",
-<<<<<<< HEAD
     "@types/node": "^17.0.21",
     "@typescript-eslint/eslint-plugin": "^5.13.0",
-    "@typescript-eslint/parser": "^5.12.0",
-=======
-    "@types/node": "^17.0.18",
-    "@typescript-eslint/eslint-plugin": "^5.12.0",
     "@typescript-eslint/parser": "^5.13.0",
->>>>>>> 6183b3f6
     "@vercel/ncc": "^0.33.3",
     "eslint": "^8.10.0",
     "eslint-config-prettier": "^8.5.0",
