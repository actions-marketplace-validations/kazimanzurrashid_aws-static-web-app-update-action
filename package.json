--- conflicted
+++ resolved
@@ -17,17 +17,12 @@
   },
   "dependencies": {
     "@actions/core": "^1.4.0",
-<<<<<<< HEAD
-    "@aws-sdk/client-cloudfront": "^3.23.0",
+    "@aws-sdk/client-cloudfront": "^3.24.0",
     "@aws-sdk/client-s3": "^3.24.0",
-=======
-    "@aws-sdk/client-cloudfront": "^3.24.0",
-    "@aws-sdk/client-s3": "^3.23.0",
->>>>>>> 2fc9a4b8
     "@aws-sdk/node-config-provider": "^3.23.0",
     "globby": "^12.0.0",
     "js-yaml": "^4.1.0",
-    "mime-types": "^2.1.32"
+    "mime-types": "^2.1.31"
   },
   "devDependencies": {
     "@types/js-yaml": "^4.0.2",
