--- conflicted
+++ resolved
@@ -27,13 +27,8 @@
   "devDependencies": {
     "@types/js-yaml": "^4.0.3",
     "@types/mime-types": "^2.1.1",
-<<<<<<< HEAD
-    "@types/node": "^16.7.6",
+    "@types/node": "^16.7.10",
     "@typescript-eslint/parser": "^4.30.0",
-=======
-    "@types/node": "^16.7.10",
-    "@typescript-eslint/parser": "^4.29.3",
->>>>>>> b5a4a3d5
     "@vercel/ncc": "^0.30.0",
     "eslint": "^7.32.0",
     "eslint-config-prettier": "^8.3.0",
