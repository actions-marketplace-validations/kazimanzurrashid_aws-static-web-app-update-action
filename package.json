--- conflicted
+++ resolved
@@ -19,13 +19,8 @@
     "@actions/core": "^1.4.0",
     "@aws-sdk/client-cloudfront": "^3.22.0",
     "@aws-sdk/client-s3": "^3.22.0",
-<<<<<<< HEAD
-    "@aws-sdk/node-config-provider": "^3.22.0",
+    "@aws-sdk/node-config-provider": "^3.23.0",
     "globby": "^12.0.0",
-=======
-    "@aws-sdk/node-config-provider": "^3.23.0",
-    "globby": "^11.0.4",
->>>>>>> 1af6ad28
     "js-yaml": "^4.1.0",
     "mime-types": "^2.1.31"
   },
