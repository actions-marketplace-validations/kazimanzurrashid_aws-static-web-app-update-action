--- conflicted
+++ resolved
@@ -27,13 +27,8 @@
   "devDependencies": {
     "@types/js-yaml": "^4.0.2",
     "@types/mime-types": "^2.1.0",
-<<<<<<< HEAD
-    "@types/node": "^16.4.10",
+    "@types/node": "^16.4.13",
     "@typescript-eslint/parser": "^4.29.0",
-=======
-    "@types/node": "^16.4.13",
-    "@typescript-eslint/parser": "^4.28.5",
->>>>>>> 028c2367
     "@vercel/ncc": "^0.29.0",
     "eslint": "^7.32.0",
     "eslint-config-prettier": "^8.3.0",
