{
  "name": "aws-static-web-app-update-action",
  "version": "1.0.0",
  "private": true,
  "main": "build/index.js",
  "license": "MIT",
  "repository": {
    "type": "git",
    "url": "https://github.com/kazimanzurrashid/aws-static-web-app-update-action"
  },
  "scripts": {
    "format": "prettier --write **/*.ts",
    "lint": "eslint src/**/*.ts",
    "build": "rimraf build && tsc",
    "pack": "ncc build --source-map --license licenses.txt",
    "release": "npm run format && npm run lint && npm run build && npm run pack"
  },
  "dependencies": {
    "@actions/core": "^1.6.0",
    "@aws-sdk/client-cloudfront": "^3.58.0",
    "@aws-sdk/client-s3": "^3.58.0",
    "globby": "^13.1.1",
    "js-yaml": "^4.1.0",
    "mime-types": "^2.1.35"
  },
  "devDependencies": {
    "@types/js-yaml": "^4.0.5",
    "@types/mime-types": "^2.1.1",
    "@types/node": "^17.0.23",
<<<<<<< HEAD
    "@typescript-eslint/eslint-plugin": "^5.17.0",
    "@typescript-eslint/parser": "^5.16.0",
=======
    "@typescript-eslint/eslint-plugin": "^5.16.0",
    "@typescript-eslint/parser": "^5.17.0",
>>>>>>> d4760367
    "@vercel/ncc": "^0.33.3",
    "eslint": "^8.12.0",
    "eslint-config-prettier": "^8.5.0",
    "eslint-plugin-github": "^4.3.6",
    "eslint-plugin-prettier": "^4.0.0",
    "prettier": "^2.6.1",
    "rimraf": "^3.0.2",
    "typescript": "^4.6.3"
  }
}<|MERGE_RESOLUTION|>--- conflicted
+++ resolved
@@ -27,13 +27,8 @@
     "@types/js-yaml": "^4.0.5",
     "@types/mime-types": "^2.1.1",
     "@types/node": "^17.0.23",
-<<<<<<< HEAD
     "@typescript-eslint/eslint-plugin": "^5.17.0",
-    "@typescript-eslint/parser": "^5.16.0",
-=======
-    "@typescript-eslint/eslint-plugin": "^5.16.0",
     "@typescript-eslint/parser": "^5.17.0",
->>>>>>> d4760367
     "@vercel/ncc": "^0.33.3",
     "eslint": "^8.12.0",
     "eslint-config-prettier": "^8.5.0",
