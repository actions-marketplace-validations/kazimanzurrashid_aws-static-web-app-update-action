--- conflicted
+++ resolved
@@ -29,13 +29,8 @@
     "@types/mime-types": "^2.1.0",
     "@types/node": "^14.14.37",
     "@typescript-eslint/parser": "^4.21.0",
-<<<<<<< HEAD
-    "@vercel/ncc": "^0.28.0",
+    "@vercel/ncc": "^0.28.2",
     "eslint": "^7.24.0",
-=======
-    "@vercel/ncc": "^0.28.2",
-    "eslint": "^7.23.0",
->>>>>>> 4876a73d
     "eslint-config-prettier": "^8.1.0",
     "eslint-plugin-github": "^4.1.3",
     "eslint-plugin-prettier": "^3.3.1",
