--- conflicted
+++ resolved
@@ -17,13 +17,8 @@
   },
   "dependencies": {
     "@actions/core": "^1.2.6",
-<<<<<<< HEAD
-    "@aws-sdk/client-cloudfront": "^1.0.0-rc.9",
+    "@aws-sdk/client-cloudfront": "^3.0.0",
     "@aws-sdk/client-s3": "^3.0.0",
-=======
-    "@aws-sdk/client-cloudfront": "^3.0.0",
-    "@aws-sdk/client-s3": "^1.0.0-rc.9",
->>>>>>> ebab607e
     "@aws-sdk/node-config-provider": "^1.0.0-rc.9",
     "globby": "^11.0.1",
     "js-yaml": "^3.14.1",
@@ -32,7 +27,7 @@
   "devDependencies": {
     "@types/js-yaml": "^3.12.5",
     "@types/mime-types": "^2.1.0",
-    "@types/node": "^14.14.14",
+    "@types/node": "^14.14.13",
     "@typescript-eslint/parser": "^4.9.1",
     "@vercel/ncc": "^0.26.1",
     "eslint": "^7.16.0",
