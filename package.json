--- conflicted
+++ resolved
@@ -17,13 +17,8 @@
   },
   "dependencies": {
     "@actions/core": "^1.3.0",
-<<<<<<< HEAD
-    "@aws-sdk/client-cloudfront": "^3.16.0",
+    "@aws-sdk/client-cloudfront": "^3.17.0",
     "@aws-sdk/client-s3": "^3.17.0",
-=======
-    "@aws-sdk/client-cloudfront": "^3.17.0",
-    "@aws-sdk/client-s3": "^3.16.0",
->>>>>>> 509fcc60
     "@aws-sdk/node-config-provider": "^3.15.0",
     "globby": "^11.0.3",
     "js-yaml": "^4.1.0",
