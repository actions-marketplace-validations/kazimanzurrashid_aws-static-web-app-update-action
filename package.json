{
  "name": "aws-static-web-app-update-action",
  "version": "1.0.0",
  "private": true,
  "main": "build/index.js",
  "license": "MIT",
  "repository": {
    "type": "git",
    "url": "https://github.com/kazimanzurrashid/aws-static-web-app-update-action"
  },
  "scripts": {
    "format": "prettier --write **/*.ts",
    "lint": "eslint src/**/*.ts",
    "build": "rimraf build && tsc",
    "pack": "ncc build --source-map --license licenses.txt",
    "release": "npm run format && npm run lint && npm run build && npm run pack"
  },
  "dependencies": {
    "@actions/core": "^1.6.0",
<<<<<<< HEAD
    "@aws-sdk/client-cloudfront": "^3.49.0",
    "@aws-sdk/client-s3": "^3.45.0",
=======
    "@aws-sdk/client-cloudfront": "^3.45.0",
    "@aws-sdk/client-s3": "^3.49.0",
>>>>>>> 33375a5d
    "globby": "^12.0.2",
    "js-yaml": "^4.1.0",
    "mime-types": "^2.1.34"
  },
  "devDependencies": {
    "@types/js-yaml": "^4.0.5",
    "@types/mime-types": "^2.1.1",
    "@types/node": "^17.0.5",
    "@typescript-eslint/eslint-plugin": "^5.8.1",
    "@typescript-eslint/parser": "^5.8.1",
    "@vercel/ncc": "^0.33.1",
    "eslint": "^8.6.0",
    "eslint-config-prettier": "^8.3.0",
    "eslint-plugin-github": "^4.3.5",
    "eslint-plugin-prettier": "^4.0.0",
    "prettier": "^2.5.1",
    "rimraf": "^3.0.2",
    "typescript": "^4.5.4"
  }
}<|MERGE_RESOLUTION|>--- conflicted
+++ resolved
@@ -17,13 +17,8 @@
   },
   "dependencies": {
     "@actions/core": "^1.6.0",
-<<<<<<< HEAD
     "@aws-sdk/client-cloudfront": "^3.49.0",
-    "@aws-sdk/client-s3": "^3.45.0",
-=======
-    "@aws-sdk/client-cloudfront": "^3.45.0",
     "@aws-sdk/client-s3": "^3.49.0",
->>>>>>> 33375a5d
     "globby": "^12.0.2",
     "js-yaml": "^4.1.0",
     "mime-types": "^2.1.34"
