{
  "name": "aws-static-web-app-update-action",
  "version": "1.0.0",
  "private": true,
  "main": "build/index.js",
  "license": "MIT",
  "repository": {
    "type": "git",
    "url": "https://github.com/kazimanzurrashid/aws-static-web-app-update-action"
  },
  "scripts": {
    "format": "prettier --write **/*.ts",
    "lint": "eslint src/**/*.ts",
    "build": "rimraf build && tsc",
    "pack": "ncc build --source-map --license licenses.txt",
    "release": "npm run format && npm run lint && npm run build && npm run pack"
  },
  "dependencies": {
    "@actions/core": "^1.2.6",
    "@aws-sdk/client-cloudfront": "^3.6.0",
    "@aws-sdk/client-s3": "^3.6.0",
    "@aws-sdk/node-config-provider": "^3.7.0",
    "globby": "^11.0.2",
    "js-yaml": "^4.0.0",
    "mime-types": "^2.1.29"
  },
  "devDependencies": {
    "@types/js-yaml": "^4.0.0",
    "@types/mime-types": "^2.1.0",
    "@types/node": "^14.14.31",
    "@typescript-eslint/parser": "^4.15.2",
    "@vercel/ncc": "^0.27.0",
<<<<<<< HEAD
    "eslint": "^7.20.0",
    "eslint-config-prettier": "^8.1.0",
=======
    "eslint": "^7.21.0",
    "eslint-config-prettier": "^8.0.0",
>>>>>>> f9217bc7
    "eslint-plugin-github": "^4.1.1",
    "eslint-plugin-prettier": "^3.3.1",
    "prettier": "^2.2.1",
    "rimraf": "^3.0.2",
    "typescript": "^4.1.5"
  }
}<|MERGE_RESOLUTION|>--- conflicted
+++ resolved
@@ -30,13 +30,8 @@
     "@types/node": "^14.14.31",
     "@typescript-eslint/parser": "^4.15.2",
     "@vercel/ncc": "^0.27.0",
-<<<<<<< HEAD
-    "eslint": "^7.20.0",
+    "eslint": "^7.21.0",
     "eslint-config-prettier": "^8.1.0",
-=======
-    "eslint": "^7.21.0",
-    "eslint-config-prettier": "^8.0.0",
->>>>>>> f9217bc7
     "eslint-plugin-github": "^4.1.1",
     "eslint-plugin-prettier": "^3.3.1",
     "prettier": "^2.2.1",
