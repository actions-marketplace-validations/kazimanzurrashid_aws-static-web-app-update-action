{
  "name": "aws-static-web-app-update-action",
  "version": "1.0.0",
  "private": true,
  "main": "build/index.js",
  "license": "MIT",
  "repository": {
    "type": "git",
    "url": "https://github.com/kazimanzurrashid/aws-static-web-app-update-action"
  },
  "scripts": {
    "format": "prettier --write **/*.ts",
    "lint": "eslint src/**/*.ts",
    "build": "rimraf build && tsc",
    "pack": "ncc build --source-map --license licenses.txt",
    "release": "npm run format && npm run lint && npm run build && npm run pack"
  },
  "dependencies": {
    "@actions/core": "^1.4.0",
    "@aws-sdk/client-cloudfront": "^3.22.0",
    "@aws-sdk/client-s3": "^3.22.0",
    "@aws-sdk/node-config-provider": "^3.22.0",
    "globby": "^11.0.4",
    "js-yaml": "^4.1.0",
    "mime-types": "^2.1.31"
  },
  "devDependencies": {
    "@types/js-yaml": "^4.0.2",
    "@types/mime-types": "^2.1.0",
<<<<<<< HEAD
    "@types/node": "^16.3.1",
    "@typescript-eslint/parser": "^4.28.4",
    "@vercel/ncc": "^0.29.0",
=======
    "@types/node": "^16.4.3",
    "@typescript-eslint/parser": "^4.28.2",
    "@vercel/ncc": "^0.28.6",
>>>>>>> 23ef0b95
    "eslint": "^7.30.0",
    "eslint-config-prettier": "^8.3.0",
    "eslint-plugin-github": "^4.1.3",
    "eslint-plugin-prettier": "^3.4.0",
    "prettier": "^2.3.2",
    "rimraf": "^3.0.2",
    "typescript": "^4.3.5"
  }
}<|MERGE_RESOLUTION|>--- conflicted
+++ resolved
@@ -27,15 +27,9 @@
   "devDependencies": {
     "@types/js-yaml": "^4.0.2",
     "@types/mime-types": "^2.1.0",
-<<<<<<< HEAD
-    "@types/node": "^16.3.1",
+    "@types/node": "^16.4.3",
     "@typescript-eslint/parser": "^4.28.4",
     "@vercel/ncc": "^0.29.0",
-=======
-    "@types/node": "^16.4.3",
-    "@typescript-eslint/parser": "^4.28.2",
-    "@vercel/ncc": "^0.28.6",
->>>>>>> 23ef0b95
     "eslint": "^7.30.0",
     "eslint-config-prettier": "^8.3.0",
     "eslint-plugin-github": "^4.1.3",
